{
  "name": "@fraction/oasis",
  "version": "2.16.0",
  "description": "friendly neighborhood scuttlebutt interface",
  "repository": {
    "type": "git",
    "url": "git+ssh://git@github.com/fraction/oasis.git"
  },
  "license": "AGPL-3.0",
  "author": "Christian Bundy <christianbundy@fraction.io>",
  "main": "src/index.js",
  "bin": {
    "oasis": "src/index.js"
  },
  "scripts": {
    "dev": "nodemon --inspect src/index.js --debug --no-open",
    "fix": "common-good fix",
    "start": "node src/index.js",
    "test": "tap --timeout 240 && common-good check --dependency-check-suffix '-i changelog-version -i mkdirp -i nodemon -i stylelint-config-recommended'",
    "preversion": "npm test",
    "version": "mv docs/CHANGELOG.md ./ && changelog-version && mv CHANGELOG.md docs/ && git add docs/CHANGELOG.md"
  },
  "dependencies": {
    "@fraction/base16-css": "^1.1.0",
<<<<<<< HEAD
    "@fraction/flotilla": "github:Powersource/flotilla#add-meme-2",
=======
    "@fraction/flotilla": "^5.1.0",
>>>>>>> 41d436b8
    "@koa/router": "^8.0.0",
    "debug": "^4.1.1",
    "env-paths": "^2.2.0",
    "highlight.js": "^9.18.1",
    "hyperaxe": "^1.3.0",
    "is-svg": "^4.2.1",
    "koa": "^2.7.0",
    "koa-body": "^4.1.0",
    "koa-mount": "^4.0.0",
    "koa-static": "^5.0.0",
    "lodash": "^4.17.11",
    "markdown-it": "^10.0.0",
    "open": "^7.0.3",
    "pretty-ms": "^6.0.0",
    "pull-paramap": "^1.2.2",
    "pull-sort": "^1.0.2",
    "pull-stream": "^3.6.12",
    "require-style": "^1.1.0",
    "ssb-client": "^4.9.0",
    "ssb-config": "^3.4.4",
    "ssb-markdown": "^6.0.7",
    "ssb-mentions": "^0.5.2",
    "ssb-msgs": "^5.2.0",
    "ssb-ref": "^2.13.9",
    "ssb-tangle": "^1.0.1",
    "ssb-thread-schema": "^1.1.1",
    "yargs": "^15.3.1",
    "sharp": "^0.25.2"
  },
  "devDependencies": {
    "@types/debug": "^4.1.5",
    "@types/highlight.js": "^9.12.3",
    "@types/koa": "^2.11.3",
    "@types/koa-mount": "^4.0.0",
    "@types/koa-static": "^4.0.1",
    "@types/koa__router": "^8.0.2",
    "@types/lodash": "^4.14.150",
    "@types/markdown-it": "^0.0.9",
    "@types/mkdirp": "^1.0.0",
    "@types/nodemon": "^1.19.0",
    "@types/pull-stream": "^3.6.0",
    "@types/sharp": "^0.24.0",
    "@types/supertest": "^2.0.9",
    "@types/yargs": "^15.0.4",
    "changelog-version": "^1.0.1",
    "common-good": "^2.0.3",
    "mkdirp": "^1.0.4",
    "nodemon": "^2.0.3",
    "stylelint-config-recommended": "^3.0.0",
    "supertest": "^4.0.2",
    "tap": "^14.10.7"
  },
  "optionalDependencies": {
    "sharp": "^0.25.2"
  },
  "bugs": {
    "url": "https://github.com/fraction/oasis/issues"
  },
  "homepage": "https://github.com/fraction/oasis#readme",
  "directories": {
    "doc": "docs",
    "test": "test"
  },
  "keywords": [],
  "engines": {
    "node": "^10.0.0 || >=12.0.0"
  }
}<|MERGE_RESOLUTION|>--- conflicted
+++ resolved
@@ -22,11 +22,7 @@
   },
   "dependencies": {
     "@fraction/base16-css": "^1.1.0",
-<<<<<<< HEAD
-    "@fraction/flotilla": "github:Powersource/flotilla#add-meme-2",
-=======
-    "@fraction/flotilla": "^5.1.0",
->>>>>>> 41d436b8
+    "@fraction/flotilla": "^5.2.0",
     "@koa/router": "^8.0.0",
     "debug": "^4.1.1",
     "env-paths": "^2.2.0",
