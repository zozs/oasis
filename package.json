--- conflicted
+++ resolved
@@ -54,14 +54,8 @@
   },
   "devDependencies": {
     "changelog-version": "^1.0.1",
-<<<<<<< HEAD
     "common-good": "^2.0.3",
-    "husky": "^4.0.0",
     "mkdirp": "^1.0.0",
-=======
-    "common-good": "^1.1.20",
-    "mkdirp": "^0.5.1",
->>>>>>> d9e829e2
     "nodemon": "^2.0.2",
     "stylelint-config-recommended": "^3.0.0"
   },
