--- conflicted
+++ resolved
@@ -22,14 +22,14 @@
     .join(", ");
 
 module.exports = (...elements) => {
-<<<<<<< HEAD
   const nodes = html(
     { lang: "en" },
     head(
-      title("🏝️  Oasis"),
+      title("Oasis"),
       link({ rel: "stylesheet", href: "/theme.css" }),
       link({ rel: "stylesheet", href: "/assets/style.css" }),
       link({ rel: "stylesheet", href: "/assets/highlight.css" }),
+      link({ rel: 'icon', type: 'image/svg+xml', href: '/assets/favicon.svg' }),
       meta({ charset: "utf-8" }),
       meta({
         name: "description",
@@ -51,25 +51,6 @@
           li(a({ href: "/search" }, "search")),
           li(a({ href: "/meta" }, "meta"))
         )
-=======
-  const nodes =
-    html({ lang: 'en' },
-      head(
-        title('Oasis'),
-        link({ rel: 'stylesheet', href: '/theme.css' }),
-        link({ rel: 'stylesheet', href: '/assets/style.css' }),
-        link({ rel: 'stylesheet', href: '/assets/highlight.css' }),
-        link({ rel: 'icon', type: 'image/svg+xml', href: '/assets/favicon.svg' }),
-        meta({ charset: 'utf-8' }),
-        meta({
-          name: 'description',
-          content: 'friendly neighborhood scuttlebutt interface'
-        }),
-        meta({
-          name: 'viewport',
-          content: toAttributes({ width: 'device-width', 'initial-scale': 1 })
-        })
->>>>>>> 2adcede8
       ),
       main({ id: "content" }, elements)
     )
