--- conflicted
+++ resolved
@@ -599,18 +599,9 @@
     section(
       form(
         { action: "/search", method: "get" },
-<<<<<<< HEAD
         header(strong(i18n.search)),
         label({ for: "query" }, i18n.searchLabel),
-        input({ required: true, type: "search", name: "query", value: query }),
-=======
-        header(strong("Search")),
-        label(
-          { for: "query" },
-          "Add word(s) to look for in downloaded messages."
-        ),
         searchInput,
->>>>>>> 01d2ad77
         button(
           {
             type: "submit"
