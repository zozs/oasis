--- conflicted
+++ resolved
@@ -516,11 +516,6 @@
     hashtagDescription:
       "Beiträge von Leuten in deinem Netzwerk die dieses Hashtag referenzieren, sortiert nach Aktualität.",
   },
-<<<<<<< HEAD
-};
-
-module.exports = i18n;
-=======
   it: {
     // navbar items
     extended: "Rete estesa",
@@ -699,4 +694,5 @@
       "Post da persone nella tua rete che menzionano questo hashtag, ordinati cronologicamente.",
   },
 };
->>>>>>> 302bd3fa
+
+module.exports = i18n;