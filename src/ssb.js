--- conflicted
+++ resolved
@@ -21,62 +21,20 @@
 
 const rawConnect = () =>
   new Promise((resolve, reject) => {
-<<<<<<< HEAD
     ssbClient((err, api) => {
       if (err) {
         reject(err);
       } else {
+        if (api.tangle === undefined) {
+          // HACK: SSB-Tangle isn't available in Patchwork, but we want that
+          // compatibility. This code automatically injects SSB-Tangle into our
+          // stack so that we don't get weird errors when using Patchwork.
+          //
+          // See: https://github.com/fraction/oasis/issues/21
+          api.tangle = ssbTangle.init(api);
+        }
+
         resolve(api);
-=======
-    ssbClient(
-      {
-        manifest: {
-          about: {
-            socialValue: "async",
-            read: "source"
-          },
-          backlinks: { read: "source" },
-          blobs: {
-            get: "source",
-            ls: "source",
-            want: "async"
-          },
-          conn: {
-            peers: "source"
-          },
-          createUserStream: "source",
-          createHistoryStream: "source",
-          get: "sync",
-          messagesByType: "source",
-          publish: "async",
-          status: "async",
-          tangle: { branch: "async" },
-          query: { read: "source" },
-          friends: {
-            isFollowing: "async",
-            isBlocking: "async"
-          },
-          search: {
-            query: "source"
-          }
-        }
-      },
-      (err, api) => {
-        if (err) {
-          reject(err);
-        } else {
-          if (api.tangle === undefined) {
-            // HACK: SSB-Tangle isn't available in Patchwork, but we want that
-            // compatibility. This code automatically injects SSB-Tangle into our
-            // stack so that we don't get weird errors when using Patchwork.
-            //
-            // See: https://github.com/fraction/oasis/issues/21
-            api.tangle = ssbTangle.init(api);
-          }
-
-          resolve(api);
-        }
->>>>>>> eafd5cd1
       }
     });
   });
