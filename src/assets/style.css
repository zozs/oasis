--- conflicted
+++ resolved
@@ -461,12 +461,12 @@
   border: var(--pico) solid var(--fg-alt);
 }
 
-<<<<<<< HEAD
 .form-button-group {
   display: flex;
   justify-content: space-between;
   margin: var(--whole) 0;
-=======
+}
+
 /* sidebar only appears on big screens */
 @media (min-width: calc(45rem)) {
   body > nav > ul {
@@ -488,5 +488,4 @@
     justify-content: center;
     max-width: none;
   }
->>>>>>> eafd5cd1
 }