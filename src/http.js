const Koa = require("koa");
const koaStatic = require("koa-static");
const path = require("path");
const mount = require("koa-mount");

/**
<<<<<<< HEAD
 * @param {{ host: string, port: number, middleware: any[] }} input
 }*/
=======
 * @type function
 * @param {{ host: string, port: number, middleware }} input
 * @return function
 */
>>>>>>> 475949be
module.exports = ({ host, port, middleware }) => {
  const assets = new Koa();
  assets.use(koaStatic(path.join(__dirname, "assets")));

  const app = new Koa();

  const validHosts = [];

  // All non-GET requests must have a path that doesn't start with `/blob/`.
  const isValidRequest = (request) => {
    // All requests must use our hostname to prevent DNS rebind attacks.
    if (validHosts.includes(request.hostname) !== true) {
      console.log(`Invalid HTTP hostname: ${request.hostname}`);
      return false;
    }

    // All non-GET requests must ...
    if (request.method !== "GET") {
      // ...have a referer...
      if (request.header.referer == null) {
        console.log("No referer");
        return false;
      }

      try {
        const refererUrl = new URL(request.header.referer);
        // ...with a valid hostname...
        if (validHosts.includes(refererUrl.hostname) !== true) {
          console.log(`Invalid referer hostname: ${refererUrl.hostname}`);
          return false;
        }

        // ...and must not originate from a blob path.
        if (refererUrl.pathname.startsWith("/blob/")) {
          console.log(`Invalid referer path: ${refererUrl.pathname}`);
          return false;
        }
      } catch (e) {
        console.log(`Invalid referer URL: ${request.header.referer}`);
        return false;
      }
    }

    // If all of the above checks pass, this is a valid request.
    return true;
  };

  app.on("error", (err, ctx) => {
    // Output full error objects
    console.error(err);

    // Avoid printing errors for invalid requests.
    if (isValidRequest(ctx.request)) {
      err.message = err.stack;
      err.expose = true;
    }

    return null;
  });

  app.use(mount("/assets", assets));

  // headers
  app.use(async (ctx, next) => {
    const csp = [
      "default-src 'none'",
      "img-src 'self'",
      "form-action 'self'",
      "media-src 'self'",
      "style-src 'self'",
    ].join("; ");

    // Disallow scripts.
    ctx.set("Content-Security-Policy", csp);

    // Disallow <iframe> embeds from other domains.
    ctx.set("X-Frame-Options", "SAMEORIGIN");

    const isBlobPath = ctx.path.startsWith("/blob/");

    if (isBlobPath === false) {
      // Disallow browsers overwriting declared media types.
      //
      // This should only happen on non-blob URLs.
      // See: https://github.com/fraction/oasis/issues/138
      ctx.set("X-Content-Type-Options", "nosniff");
    }

    // Disallow sharing referrer with other domains.
    ctx.set("Referrer-Policy", "same-origin");

    // Disallow extra browser features except audio output.
    ctx.set("Feature-Policy", "speaker 'self'");

<<<<<<< HEAD
    const validHostsString = validHosts.join(" / ");

    ctx.assert(
      isValidRequest(ctx.request),
      `Request must be addressed to ${validHostsString} and non-GET requests must contain non-blob referer.`
    );

    await next();
  });

  middleware.forEach((m) => app.use(m));
  const server = app.listen({ host, port });

  // `server.address()` returns null unless you wait until the next tick.
  setImmediate(() => {
    validHosts.push(server.address().address);
    if (validHosts.includes(host) === false) {
      validHosts.push(host);
    }
  });
=======
    if (ctx.method !== "GET") {
      const referer = ctx.request.header.referer;
      ctx.assert(
        referer != null,
        400,
        `HTTP ${ctx.method} must include referer`
      );
      const refererUrl = new URL(referer);
      const isBlobReferer = refererUrl.pathname.startsWith("/blob/");
      ctx.assert(
        isBlobReferer === false,
        400,
        `HTTP ${ctx.method} from blob URL not allowed`
      );
    }
  });

  middleware.forEach((m) => app.use(m));
  return app.listen({ host, port });
>>>>>>> 475949be
};<|MERGE_RESOLUTION|>--- conflicted
+++ resolved
@@ -4,15 +4,10 @@
 const mount = require("koa-mount");
 
 /**
-<<<<<<< HEAD
+ * @type function
  * @param {{ host: string, port: number, middleware: any[] }} input
- }*/
-=======
- * @type function
- * @param {{ host: string, port: number, middleware }} input
  * @return function
  */
->>>>>>> 475949be
 module.exports = ({ host, port, middleware }) => {
   const assets = new Koa();
   assets.use(koaStatic(path.join(__dirname, "assets")));
@@ -107,11 +102,11 @@
     // Disallow extra browser features except audio output.
     ctx.set("Feature-Policy", "speaker 'self'");
 
-<<<<<<< HEAD
-    const validHostsString = validHosts.join(" / ");
+    const validHostsString = validHosts.join(" or ");
 
     ctx.assert(
       isValidRequest(ctx.request),
+      400,
       `Request must be addressed to ${validHostsString} and non-GET requests must contain non-blob referer.`
     );
 
@@ -119,34 +114,24 @@
   });
 
   middleware.forEach((m) => app.use(m));
+
   const server = app.listen({ host, port });
 
   // `server.address()` returns null unless you wait until the next tick.
   setImmediate(() => {
-    validHosts.push(server.address().address);
+    const address = server.address();
+
+    if (typeof address === "string") {
+      // This shouldn't happen, but TypeScript was complaining about it.
+      throw new Error("HTTP server should never bind to Unix socket");
+    }
+
+    validHosts.push(address.address);
+
     if (validHosts.includes(host) === false) {
       validHosts.push(host);
     }
   });
-=======
-    if (ctx.method !== "GET") {
-      const referer = ctx.request.header.referer;
-      ctx.assert(
-        referer != null,
-        400,
-        `HTTP ${ctx.method} must include referer`
-      );
-      const refererUrl = new URL(referer);
-      const isBlobReferer = refererUrl.pathname.startsWith("/blob/");
-      ctx.assert(
-        isBlobReferer === false,
-        400,
-        `HTTP ${ctx.method} from blob URL not allowed`
-      );
-    }
-  });
 
-  middleware.forEach((m) => app.use(m));
-  return app.listen({ host, port });
->>>>>>> 475949be
+  return server;
 };