--- conflicted
+++ resolved
@@ -316,27 +316,18 @@
   .get("/meta/", async ctx => {
     const theme = ctx.cookies.get("theme") || defaultTheme;
     const getMeta = async ({ theme }) => {
-<<<<<<< HEAD
-      const status = await meta.status()
-      const peers = await meta.peers()
+      const status = await meta.status();
+      const peers = await meta.peers();
       const peersWithNames = await Promise.all(
         peers.map(async ([key, value]) => {
-          value.name = await about.name(value.key)
-          return [key, value]
+          value.name = await about.name(value.key);
+          return [key, value];
         })
-      )
-
-      return metaView({ status, peers: peersWithNames, theme, themeNames })
+      );
+
+      return metaView({ status, peers: peersWithNames, theme, themeNames });
     }
     ctx.body = await getMeta({ theme })
-=======
-      const status = await meta.status();
-      const peers = await meta.peers();
-
-      return metaView({ status, peers, theme, themeNames });
-    };
-    ctx.body = await getMeta({ theme });
->>>>>>> 7f9334e1
   })
   .get("/likes/:feed", async ctx => {
     const { feed } = ctx.params;
