#!/usr/bin/env node

"use strict";

// Minimum required to get config
const path = require("path");
const envPaths = require("env-paths");
const cli = require("./cli");
const fs = require("fs");

const defaultConfig = {};
const defaultConfigFile = path.join(
  envPaths("oasis", { suffix: "" }).config,
  "/default.json"
);
let haveConfig;

try {
  const defaultConfigOverride = fs.readFileSync(defaultConfigFile, "utf8");
  Object.entries(JSON.parse(defaultConfigOverride)).forEach(([key, value]) => {
    defaultConfig[key] = value;
  });
  haveConfig = true;
} catch (e) {
  if (e.code === "ENOENT") {
    haveConfig = false;
  } else {
    console.log(`There was a problem loading ${defaultConfigFile}`);
    throw e;
  }
}

const config = cli(defaultConfig, defaultConfigFile);
if (config.debug) {
  process.env.DEBUG = "oasis,oasis:*";
}

const nodeHttp = require("http");
const debug = require("debug")("oasis");

const log = (...args) => {
  const isDebugEnabled = debug.enabled;
  debug.enabled = true;
  debug(...args);
  debug.enabled = isDebugEnabled;
};

delete config._;
delete config.$0;

const { host } = config;
const { port } = config;
const url = `http://${host}:${port}`;

if (haveConfig) {
  log(`Configuration read defaults from ${defaultConfigFile}`);
} else {
  log(
    `No configuration file found at ${defaultConfigFile}, using built-in default values.`
  );
}

debug("Current configuration: %O", config);
debug(`You can save the above to ${defaultConfigFile} to make \
these settings the default. See the readme for details.`);

const oasisCheckPath = "/.well-known/oasis";

process.on("uncaughtException", function (err) {
  // This isn't `err.code` because TypeScript doesn't like that.
  if (err["code"] === "EADDRINUSE") {
    nodeHttp.get(url + oasisCheckPath, (res) => {
      let rawData = "";
      res.on("data", (chunk) => {
        rawData += chunk;
      });
      res.on("end", () => {
        log(rawData);
        if (rawData === "oasis") {
          log(`Oasis is already running on host ${host} and port ${port}`);
          if (config.open === true) {
            log("Opening link to existing instance of Oasis");
            open(url);
          } else {
            log(
              "Not opening your browser because opening is disabled by your config"
            );
          }
          process.exit(0);
        } else {
          throw new Error(`Another server is already running at ${url}.
It might be another copy of Oasis or another program on your computer.
You can run Oasis on a different port number with this option:

    oasis --port ${config.port + 1}

Alternatively, you can set the default port in ${defaultConfigFile} with:

    {
      "port": ${config.port + 1}
    }
`);
        }
      });
    });
  } else {
    throw err;
  }
});

// HACK: We must get the CLI config and then delete environment variables.
// This hides arguments from other upstream modules who might parse them.
//
// Unfortunately some modules think that our CLI options are meant for them,
// and since there's no way to disable that behavior (!) we have to hide them
// manually by setting the args property to an empty array.
process.argv = [];

const http = require("./http");

const koaBody = require("koa-body");
const { nav, ul, li, a } = require("hyperaxe");
const open = require("open");
const pull = require("pull-stream");
const requireStyle = require("require-style");
const router = require("@koa/router")();
const ssbMentions = require("ssb-mentions");
const ssbRef = require("ssb-ref");
const isSvg = require("is-svg");
const { themeNames } = require("@fraction/base16-css");
const { isFeed, isMsg, isBlob } = require("ssb-ref");

const ssb = require("./ssb");

// Create "cooler"-style interface from SSB connection.
// This handle is passed to the models for their convenience.
const cooler = ssb({ offline: config.offline });

const { about, blob, friend, meta, post, vote } = require("./models")({
  cooler,
  isPublic: config.public,
});

const {
  authorView,
  commentView,
  editProfileView,
  indexingView,
  extendedView,
  latestView,
  likesView,
  threadView,
  hashtagView,
  markdownView,
  mentionsView,
  popularView,
  privateView,
  publishCustomView,
  publishView,
  replyView,
  searchView,
  setLanguage,
  settingsView,
  topicsView,
  summaryView,
} = require("./views");

let sharp;

try {
  sharp = require("sharp");
} catch (e) {
  // Optional dependency
}

const readmePath = path.join(__dirname, "..", "README.md");
const packagePath = path.join(__dirname, "..", "package.json");

fs.promises.readFile(readmePath, "utf8").then((text) => {
  config.readme = text;
});

fs.promises.readFile(packagePath, "utf8").then((text) => {
  config.version = JSON.parse(text).version;
});

router
  .param("imageSize", (imageSize, ctx, next) => {
    const size = Number(imageSize);
    const isInteger = size % 1 === 0;
    const overMinSize = size > 2;
    const underMaxSize = size <= 256;
    ctx.assert(isInteger && overMinSize && underMaxSize, "Invalid image size");
    return next();
  })
  .param("blobId", (blobId, ctx, next) => {
    ctx.assert(ssbRef.isBlob(blobId), 400, "Invalid blob link");
    return next();
  })
  .param("message", (message, ctx, next) => {
    ctx.assert(ssbRef.isMsg(message), 400, "Invalid message link");
    return next();
  })
  .param("feed", (message, ctx, next) => {
    ctx.assert(ssbRef.isFeedId(message), 400, "Invalid feed link");
    return next();
  })
  .get("/", async (ctx) => {
    ctx.redirect("/mentions");
  })
  .get("/robots.txt", (ctx) => {
    ctx.body = "User-agent: *\nDisallow: /";
  })
  .get(oasisCheckPath, (ctx) => {
    ctx.body = "oasis";
  })
  .get("/public/popular/:period", async (ctx) => {
    const { period } = ctx.params;
    const publicPopular = async ({ period }) => {
      const messages = await post.popular({ period });

      const option = (somePeriod) => {
        const lowerPeriod = somePeriod.toLowerCase();
        return li(
          period === lowerPeriod
            ? a({ class: "current", href: `./${lowerPeriod}` }, somePeriod)
            : a({ href: `./${lowerPeriod}` }, somePeriod)
        );
      };

      const prefix = nav(
        ul(option("Day"), option("Week"), option("Month"), option("Year"))
      );

      return popularView({
        messages,
        prefix,
      });
    };
    ctx.body = await publicPopular({ period });
  })
  .get("/public/latest", async (ctx) => {
    const messages = await post.latest();
    ctx.body = await latestView({ messages });
  })
  .get("/public/latest/extended", async (ctx) => {
    const messages = await post.latestExtended();
    ctx.body = await extendedView({ messages });
  })
  .get("/public/latest/topics", async (ctx) => {
    const messages = await post.latestTopics();
    ctx.body = await topicsView({ messages });
  })
  .get("/public/latest/summaries", async (ctx) => {
    const messages = await post.latestSummaries();
    ctx.body = await summaryView({ messages });
  })
  .get("/author/:feed", async (ctx) => {
    const { feed } = ctx.params;
    const author = async (feedId) => {
      const description = await about.description(feedId);
      const name = await about.name(feedId);
      const image = await about.image(feedId);
      const messages = await post.fromPublicFeed(feedId);
      const relationship = await friend.getRelationship(feedId);

      const avatarUrl = `/image/256/${encodeURIComponent(image)}`;

      return authorView({
        feedId,
        messages,
        name,
        description,
        avatarUrl,
        relationship,
      });
    };
    ctx.body = await author(feed);
  })
  .get("/search/", async (ctx) => {
    let { query } = ctx.query;

    if (isMsg(query)) {
      return ctx.redirect(`/thread/${encodeURIComponent(query)}`);
    }
    if (isFeed(query)) {
      return ctx.redirect(`/author/${encodeURIComponent(query)}`);
    }
    if (isBlob(query)) {
      return ctx.redirect(`/blob/${encodeURIComponent(query)}`);
    }

    if (typeof query === "string") {
      // https://github.com/ssbc/ssb-search/issues/7
      query = query.toLowerCase();
      if (query.length > 1 && query.startsWith("#")) {
        const hashtag = query.slice(1);
        return ctx.redirect(`/hashtag/${encodeURIComponent(hashtag)}`);
      }
    }

    const messages = await post.search({ query });

    ctx.body = await searchView({ messages, query });
  })
  .get("/inbox", async (ctx) => {
    const inbox = async () => {
      const messages = await post.inbox();

      return privateView({ messages });
    };
    ctx.body = await inbox();
  })
  .get("/hashtag/:hashtag", async (ctx) => {
    const { hashtag } = ctx.params;
    const messages = await post.fromHashtag(hashtag);

    ctx.body = await hashtagView({ hashtag, messages });
  })
<<<<<<< HEAD
  .get("/theme.css", (ctx) => {
    const theme = ctx.cookies.get("theme") || defaultTheme;
=======
  .get("/theme.css", ctx => {
    const theme = ctx.cookies.get("theme") || config.theme;
>>>>>>> 519fc499

    const packageName = "@fraction/base16-css";
    const filePath = `${packageName}/src/base16-${theme}.css`;
    ctx.type = "text/css";
    ctx.body = requireStyle(filePath);
  })
  .get("/profile/", async (ctx) => {
    const myFeedId = await meta.myFeedId();

    const description = await about.description(myFeedId);
    const name = await about.name(myFeedId);
    const image = await about.image(myFeedId);

    const messages = await post.fromPublicFeed(myFeedId);

    const avatarUrl = `/image/256/${encodeURIComponent(image)}`;

    ctx.body = await authorView({
      feedId: myFeedId,
      messages,
      name,
      description,
      avatarUrl,
      relationship: null,
    });
  })
  .get("/profile/edit", async (ctx) => {
    const myFeedId = await meta.myFeedId();
    const description = await about.description(myFeedId);
    const name = await about.name(myFeedId);

    ctx.body = await editProfileView({
      name,
      description,
    });
  })
  .post("/profile/edit", koaBody({ multipart: true }), async (ctx) => {
    const name = String(ctx.request.body.name);
    const description = String(ctx.request.body.description);

    const image = await fs.promises.readFile(ctx.request.files.image.path);
    ctx.body = await post.publishProfileEdit({
      name,
      description,
      image,
    });
    ctx.redirect("/profile");
  })
  .get("/publish/custom/", async (ctx) => {
    ctx.body = await publishCustomView();
  })
  .get("/json/:message", async (ctx) => {
    if (config.public) {
      throw new Error(
        "Sorry, many actions are unavailable when Oasis is running in public mode. Please run Oasis in the default mode and try again."
      );
    }
    const { message } = ctx.params;
    ctx.type = "application/json";
    const json = async (message) => {
      const json = await meta.get(message);
      return JSON.stringify(json, null, 2);
    };
    ctx.body = await json(message);
  })
  .get("/blob/:blobId", async (ctx) => {
    const { blobId } = ctx.params;
    const getBlob = async ({ blobId }) => {
      const bufferSource = await blob.get({ blobId });

      debug("got buffer source");
      return new Promise((resolve) => {
        pull(
          bufferSource,
          pull.collect(async (err, bufferArray) => {
            if (err) {
              await blob.want({ blobId });
              resolve(Buffer.alloc(0));
            } else {
              const buffer = Buffer.concat(bufferArray);
              resolve(buffer);
            }
          })
        );
      });
    };

    const buffer = await getBlob({ blobId });
    ctx.body = buffer;

    if (ctx.body.length === 0) {
      ctx.response.status = 404;
    } else {
      ctx.set("Cache-Control", "public,max-age=31536000,immutable");
    }

    // This prevents an auto-download when visiting the URL.
    ctx.attachment(blobId, { type: "inline" });

    // If we don't do this explicitly the browser downloads the SVG and thinks
    // that it's plain XML, so it doesn't render SVG files correctly. Note that
    // this library is **not a full SVG parser**, and may cause false positives
    // in the case of malformed XML like `<svg><div></svg>`.
    if (isSvg(buffer)) {
      ctx.type = "image/svg+xml";
    }
  })
  .get("/image/:imageSize/:blobId", async (ctx) => {
    const { blobId, imageSize } = ctx.params;
    if (sharp) {
      ctx.type = "image/png";
    }

    const fakePixel = Buffer.from(
      "iVBORw0KGgoAAAANSUhEUgAAAAEAAAABCAQAAAC1HAwCAAAAC0lEQVR42mNk+A8AAQUBAScY42YAAAAASUVORK5CYII=",
      "base64"
    );

    const fakeImage = (imageSize) =>
      sharp
        ? sharp({
            create: {
              width: imageSize,
              height: imageSize,
              channels: 4,
              background: {
                r: 0,
                g: 0,
                b: 0,
                alpha: 0.5,
              },
            },
          })
            .png()
            .toBuffer()
        : new Promise((resolve) => resolve(fakePixel));

    const image = async ({ blobId, imageSize }) => {
      const bufferSource = await blob.get({ blobId });
      const fakeId = "&0000000000000000000000000000000000000000000=.sha256";

      debug("got buffer source");
      return new Promise((resolve) => {
        if (blobId === fakeId) {
          debug("fake image");
          fakeImage(imageSize).then((result) => resolve(result));
        } else {
          debug("not fake image");
          pull(
            bufferSource,
            pull.collect(async (err, bufferArray) => {
              if (err) {
                await blob.want({ blobId });
                const result = fakeImage(imageSize);
                debug({ result });
                resolve(result);
              } else {
                const buffer = Buffer.concat(bufferArray);

                if (sharp) {
                  sharp(buffer)
                    .resize(imageSize, imageSize)
                    .png()
                    .toBuffer()
                    .then((data) => {
                      resolve(data);
                    });
                } else {
                  resolve(buffer);
                }
              }
            })
          );
        }
      });
    };
    ctx.body = await image({ blobId, imageSize: Number(imageSize) });
  })
<<<<<<< HEAD
  .get("/settings/", async (ctx) => {
    const theme = ctx.cookies.get("theme") || defaultTheme;
=======
  .get("/settings/", async ctx => {
    const theme = ctx.cookies.get("theme") || config.theme;
>>>>>>> 519fc499
    const getMeta = async ({ theme }) => {
      const status = await meta.status();
      const peers = await meta.peers();
      const peersWithNames = await Promise.all(
        peers.map(async ([key, value]) => {
          value.name = await about.name(value.key);
          return [key, value];
        })
      );

      return settingsView({
        status,
        peers: peersWithNames,
        theme,
        themeNames,
        version: config.version,
      });
    };
    ctx.body = await getMeta({ theme });
  })
  .get("/likes/:feed", async (ctx) => {
    const { feed } = ctx.params;
    const likes = async ({ feed }) => {
      const pendingMessages = post.likes({ feed });
      const pendingName = about.name(feed);
      return likesView({
        messages: await pendingMessages,
        feed,
        name: await pendingName,
      });
    };
    ctx.body = await likes({ feed });
  })
  .get("/settings/readme/", async (ctx) => {
    const status = async (text) => {
      return markdownView({ text });
    };
    ctx.body = await status(config.readme);
  })
  .get("/mentions/", async (ctx) => {
    const mentions = async () => {
      const messages = await post.mentionsMe();

      return mentionsView({ messages });
    };
    ctx.body = await mentions();
  })
  .get("/thread/:message", async (ctx) => {
    const { message } = ctx.params;
    const thread = async (message) => {
      const messages = await post.fromThread(message);
      debug("got %i messages", messages.length);

      return threadView({ messages });
    };

    ctx.body = await thread(message);
  })
  .get("/reply/:message", async (ctx) => {
    const { message } = ctx.params;
    const reply = async (parentId) => {
      const rootMessage = await post.get(parentId);
      const myFeedId = await meta.myFeedId();

      debug("%O", rootMessage);
      const messages = [rootMessage];

      return replyView({ messages, myFeedId });
    };
    ctx.body = await reply(message);
  })
  .get("/publish", async (ctx) => {
    ctx.body = await publishView();
  })
  .get("/comment/:message", async (ctx) => {
    const { message } = ctx.params;
    const comment = async (parentId) => {
      const parentMessage = await post.get(parentId);
      const myFeedId = await meta.myFeedId();

      const hasRoot =
        typeof parentMessage.value.content.root === "string" &&
        ssbRef.isMsg(parentMessage.value.content.root);
      const hasFork =
        typeof parentMessage.value.content.fork === "string" &&
        ssbRef.isMsg(parentMessage.value.content.fork);

      const rootMessage = hasRoot
        ? hasFork
          ? parentMessage
          : await post.get(parentMessage.value.content.root)
        : parentMessage;

      const messages = await post.threadReplies(rootMessage.key);

      messages.push(rootMessage);

      return commentView({ messages, myFeedId, parentMessage });
    };
    ctx.body = await comment(message);
  })
  .post("/reply/:message", koaBody(), async (ctx) => {
    const { message } = ctx.params;
    const text = String(ctx.request.body.text);
    const publishReply = async ({ message, text }) => {
      // TODO: rename `message` to `parent` or `ancestor` or similar
      const mentions = ssbMentions(text) || undefined;

      const parent = await post.get(message);
      return post.reply({
        parent,
        message: { text, mentions },
      });
    };
    ctx.body = await publishReply({ message, text });
    ctx.redirect(`/thread/${encodeURIComponent(message)}`);
  })
  .post("/comment/:message", koaBody(), async (ctx) => {
    const { message } = ctx.params;
    const text = String(ctx.request.body.text);
    const publishComment = async ({ message, text }) => {
      // TODO: rename `message` to `parent` or `ancestor` or similar
      const mentions = ssbMentions(text) || undefined;
      const parent = await meta.get(message);

      return post.comment({
        parent,
        message: { text, mentions },
      });
    };
    ctx.body = await publishComment({ message, text });
    ctx.redirect(`/thread/${encodeURIComponent(message)}`);
  })
  .post("/publish/", koaBody(), async (ctx) => {
    const text = String(ctx.request.body.text);
    const rawContentWarning = String(ctx.request.body.contentWarning);

    // Only submit content warning if it's a string with non-zero length.
    const contentWarning =
      rawContentWarning.length > 0 ? rawContentWarning : undefined;

    const publish = async ({ text, contentWarning }) => {
      const mentions = ssbMentions(text) || undefined;

      return post.root({
        text,
        mentions,
        contentWarning,
      });
    };
    ctx.body = await publish({ text, contentWarning });
    ctx.redirect("/public/latest");
  })
  .post("/publish/custom", koaBody(), async (ctx) => {
    const text = String(ctx.request.body.text);
    const obj = JSON.parse(text);
    ctx.body = await post.publishCustom(obj);
    ctx.redirect(`/public/latest`);
  })
  .post("/follow/:feed", koaBody(), async (ctx) => {
    const { feed } = ctx.params;
    const referer = new URL(ctx.request.header.referer);
    ctx.body = await friend.follow(feed);
    ctx.redirect(referer);
  })
  .post("/unfollow/:feed", koaBody(), async (ctx) => {
    const { feed } = ctx.params;
    const referer = new URL(ctx.request.header.referer);
    ctx.body = await friend.unfollow(feed);
    ctx.redirect(referer);
  })
  .post("/like/:message", koaBody(), async (ctx) => {
    const { message } = ctx.params;
    // TODO: convert all so `message` is full message and `messageKey` is key
    const messageKey = message;

    const voteValue = Number(ctx.request.body.voteValue);

    const encoded = {
      message: encodeURIComponent(message),
    };

    const referer = new URL(ctx.request.header.referer);
    referer.hash = `centered-footer-${encoded.message}`;

    const like = async ({ messageKey, voteValue }) => {
      const value = Number(voteValue);
      const message = await post.get(messageKey);

      const isPrivate = message.value.meta.private === true;
      const messageRecipients = isPrivate ? message.value.content.recps : [];

      const normalized = messageRecipients.map((recipient) => {
        if (typeof recipient === "string") {
          return recipient;
        }

        if (typeof recipient.link === "string") {
          return recipient.link;
        }

        return null;
      });

      const recipients = normalized.length > 0 ? normalized : undefined;

      return vote.publish({ messageKey, value, recps: recipients });
    };
    ctx.body = await like({ messageKey, voteValue });
    ctx.redirect(referer);
  })
  .post("/theme.css", koaBody(), async (ctx) => {
    const theme = String(ctx.request.body.theme);
    ctx.cookies.set("theme", theme);
    const referer = new URL(ctx.request.header.referer);
    ctx.redirect(referer);
  })
  .post("/language", koaBody(), async (ctx) => {
    const language = String(ctx.request.body.language);
    ctx.cookies.set("language", language);
    const referer = new URL(ctx.request.header.referer);
    ctx.redirect(referer);
  })
  .post("/settings/conn/start", koaBody(), async (ctx) => {
    await meta.connStart();
    ctx.redirect("/settings");
  })
  .post("/settings/conn/stop", koaBody(), async (ctx) => {
    await meta.connStop();
    ctx.redirect("/settings");
  })
  .post("/settings/conn/restart", koaBody(), async (ctx) => {
    await meta.connRestart();
    ctx.redirect("/settings");
  })
  .post("/settings/invite/accept", koaBody(), async (ctx) => {
    const invite = String(ctx.request.body.invite);
    await meta.acceptInvite(invite);
    ctx.redirect("/settings");
  });

const routes = router.routes();

const middleware = [
  async (ctx, next) => {
    if (config.public && ctx.method !== "GET") {
      throw new Error(
        "Sorry, many actions are unavailable when Oasis is running in public mode. Please run Oasis in the default mode and try again."
      );
    }
    await next();
  },
  async (ctx, next) => {
    const selectedLanguage = ctx.cookies.get("language") || "en";
    setLanguage(selectedLanguage);
    await next();
  },
  async (ctx, next) => {
    const ssb = await cooler.open();

    const status = await ssb.status();
    const values = Object.values(status.sync.plugins);
    const totalCurrent = Object.values(status.sync.plugins).reduce(
      (acc, cur) => acc + cur,
      0
    );
    const totalTarget = status.sync.since * values.length;

    const left = totalTarget - totalCurrent;

    // Weird trick to get percentage with 1 decimal place (e.g. 78.9)
    const percent = Math.floor((totalCurrent / totalTarget) * 1000) / 10;
    const mebibyte = 1024 * 1024;

    if (left > mebibyte) {
      ctx.response.body = indexingView({ percent });
    } else {
      await next();
    }
  },
  routes,
];

http({ host, port, middleware });

log(`Listening on ${url}`);

if (config.open === true) {
  open(url);
}<|MERGE_RESOLUTION|>--- conflicted
+++ resolved
@@ -317,13 +317,8 @@
 
     ctx.body = await hashtagView({ hashtag, messages });
   })
-<<<<<<< HEAD
   .get("/theme.css", (ctx) => {
-    const theme = ctx.cookies.get("theme") || defaultTheme;
-=======
-  .get("/theme.css", ctx => {
     const theme = ctx.cookies.get("theme") || config.theme;
->>>>>>> 519fc499
 
     const packageName = "@fraction/base16-css";
     const filePath = `${packageName}/src/base16-${theme}.css`;
@@ -502,13 +497,8 @@
     };
     ctx.body = await image({ blobId, imageSize: Number(imageSize) });
   })
-<<<<<<< HEAD
   .get("/settings/", async (ctx) => {
-    const theme = ctx.cookies.get("theme") || defaultTheme;
-=======
-  .get("/settings/", async ctx => {
     const theme = ctx.cookies.get("theme") || config.theme;
->>>>>>> 519fc499
     const getMeta = async ({ theme }) => {
       const status = await meta.status();
       const peers = await meta.peers();
